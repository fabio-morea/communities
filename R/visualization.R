#' Build a Community Network from an iGraph Object
#'
#' This function constructs a new network (`Gc`), where each node represents a community
#' within the original network (`G`). The resulting community network can be used to 
#' analyze the relationships between communities and explore their structure and interactions.
#'
#' @param g An iGraph object representing the original network to be analyzed. The network 
#' must include the following attributes:
#'   - `V(g)$community`: An integer vector representing the community assignment for each node.
#'   - `E(g)$w`: A numeric vector representing edge weights. If the network is unweighted, 
#' set `E(g)$w` to 1.0 for all edges.
#'
#' @return An iGraph object representing the community network (`Gc`) with the following attributes:
#'   - `V(Gc)$membership`: Community labels corresponding to the ones in the original network.
#'   - `E(Gc)$w`: Edge weights representing the sum of edge weights between communities in the original network.
#'   - `V(Gc)$size`: The number of nodes from the original network `G` that belong to each community in `Gc`.
#'
#' @details This function aggregates the nodes and edges of the original network based on 
#' their community membership, creating a higher-level network where each node represents 
#' a community, and edges between nodes represent the aggregated connections between those communities.
#'
#' @examples
#' # Assuming 'g' is a pre-existing iGraph object with community and edge weight attributes
#' community_network <- make_community_network(g)
#'
#'   
#' @export
make_community_network <- function (g) {
    edges_list <- g %>%
        as_long_data_frame() %>%
        select(from_community, to_community, w) %>%
        group_by(from_community, to_community) %>%
        summarize(weight = sum(w))
    
    gc <- graph_from_data_frame(edges_list, directed = FALSE)
    V(gc)$id <- (1:vcount(gc))
    
    comms <- data.frame(label = V(gc)$name)
    comms$size <- 0
    for (i in 1:length(comms$label)) {
        comms$size[i] <-
            length(V(g)$community[V(g)$community == comms$label[i]])
    }
    V(gc)$size <- comms$size
    
    return(gc)
}



#' Calculate Distances for Community-Based Network Layout
#'
#' The `layout_distance_comm` function computes distances between pairs of nodes in a network 
#' to enhance visualization. The function clusters nodes belonging to the same community more 
#' closely while pushing nodes from different communities further apart.
#'
#' @param g An iGraph object representing the network to be analyzed. The network must have edge weights 
#' stored in `E(g)$weight`. If the network is unweighted, set `E(g)$weight` to 1.0 for all edges.
#' @param membership A numeric vector representing the community membership of each node, where each 
#' entry corresponds to a node in the graph `g` (ordered as `V(g)`).
#' @param eps A numeric value representing the minimum distance between nodes within the same community. 
#' The default value is 0.02, and typical values range from 0.1 to 0.2.
#'
#' @return A numeric vector of distances between pairs of nodes, ordered according to the edges in `g` (i.e., `E(g)`).
#' Nodes in the same community will have smaller distances, while nodes in different communities will be spread further apart.
#'
#' @details The function calculates distances based on edge weights and community membership. The parameter 
#' `eps` sets the minimum distance between nodes within the same community, while the actual distance depends 
#' on the edge weight between the nodes.
#'
#' @examples
#' # Assuming 'g' is a pre-existing iGraph object and 'membership' is a vector of community memberships
#' distances <- layout_distance_comm(g, membership, eps = 0.15)
#'
#' @export
layout_distance_comm <- function(g, membership, eps = .02) {
    if (!is.igraph(g)) {
        stop("g is not an igraph graph.")
    }
    if (any(is.na(E(g)$weight))) {
        stop("Edge attribute 'weight' contains NA values.")
    }
    
    df <- as_long_data_frame(g) %>% select(from, to, weight)
    df$dist <- 0
    for (i in 1:nrow(df)) {
        same_comm = (membership[df$from[i]] == membership[df$to[i]])
        df$dist[i] <- eps + (1 - eps) * df$weight[i] * same_comm
    }
    return(df$dist)
}


#' Plot the Solution Space of Community Detection Results
#'
#' The `plot_sol_space` function generates a series of plots to visually explore the solution space
#' derived from community detection analysis. It provides insights into the distribution of solutions, 
#' their internal consistency, and similarities between different partitions.
#'
#' @param sol_space A dataframe produced by the `explore_solution_space` function. The dataframe should contain
#' data on community partitions and relevant statistics such as cumulative sums, medians, and upper/lower bounds 
#' for each solution.
#'
#' @return A list of up to 4 plots:
#'   - `pl1`: A line plot showing the cumulative sum and median of solutions, with error bars indicating variability.
#'   - `pl2`: A visualization of the solution space, showing the range of valid and non-valid solutions.
#'   - `pl3`: A scatter plot showing the distribution of community sizes for each solution.
#'   - `pl4`: A plot representing the similarity between the solutions (empty if solution space contains only one solution).
#'
#' @examples
#' # Assuming 'sol_space' is a dataframe produced by 'explore_solution_space'
#' plot_list <- plot_sol_space(sol_space)
#'
#' @export
plot_sol_space <- function(sol_space) {
 
   if(nrow(sol_space$data) == 0){
        print("Solution space is epmty")
        return(0)
    }
    
    # 1 ######################### 
    pl1 <- sol_space$data %>%
        ggplot(aes(x = y)) +
        geom_line(aes(y = cumsum), color = "black") +
        geom_point(aes(y = cumsum,  color = group), size = 3) +
        geom_col(aes(y = median, fill = group)) +
        geom_errorbar(aes(ymin = lower, ymax = upper), width = 0.2) +
        geom_text(aes(label = median %>% round(3), y = median), vjust = 0) +
        geom_hline(yintercept = 0.5, color = "red") +
        theme_light()
    
    # 2 ######################### 
    pl2 <- sol_space$data %>%
        ggplot(aes(y = id)) +
        geom_rect(
            fill = "gray",
            aes(
                xmin = lower,
                xmax = upper,
                ymin = y - 0.4,
                ymax = y + 0.4
            ) ,
            alpha = 0.3
        ) +
        geom_segment(aes(
            x = lower,
            xend = upper,
            y = y,
            yend = y
        ), linewidth = 1) +
        geom_point(aes(x = median , y = y, 
                       shape = if_else(valid == TRUE, "v", "NV"), 
                       color = if_else(valid == TRUE, "v", "NV"), 
                   size = 3)) +
        scale_shape_manual(values = c("v" = 16, "NV" = 124)) +  # 16 = circle, 3 = cross
        scale_color_manual(values = c("v" = "black", "NV" = "red")) +
        geom_vline(xintercept = 0.5,
                   color = "red",
                   linetype = "dashed") +
        geom_vline(xintercept = 0.0, color = "black") +
        geom_vline(xintercept = 1.0, color = "black") +
        
        labs(x = "frequency of solutions",
             y = "solution")   +
        theme_minimal() 
    
    # 3 ######################### 
    nn <- nrow(sol_space$data)
    df <- data.frame()
    for (j in 1:nn) {
        if (nn == 1) {
            comm_labels <- sol_space$M
        } else {
            comm_labels <- sol_space$M[, j]
        }
        community_size_dist <- table(comm_labels) |>
            sort(decreasing = TRUE)  |>
            unname() |> as.integer()
        
        df <- rbind(df,
                    data.frame(
                        cs = community_size_dist %>% round(0),
                        x = 1:length(community_size_dist),
                        y = rep(j, length(community_size_dist))
                    ))
    }
    
    pl3 <- df %>%
        ggplot( aes(x = x, y = y)) +
        geom_point(aes(
            size = cs,
            color = if_else(cs == 1, "single", "comm"),
            shape = if_else(cs == 1, "single", "comm")
        )) +
        scale_color_manual(values = c("black", "blue")) +
        scale_shape_manual(values = c(1, 5)) +
        ylim(0.4, nrow(sol_space$data)+0.4)+
        
        theme_minimal() +
        labs(x = "community size", y = "", solution = "") 
    
    #heatmap
    if (nrow(sol_space$data)>=2) {
        
    
    simil_df <- as.data.frame(sol_space$simil)
    simil_df$Partition1 <- rownames(simil_df)
    simil_long <- simil_df %>%
        pivot_longer(cols = -Partition1, names_to = "Partition2", values_to = "similarity")
    
    simil_long <- simil_long %>%
        mutate(Partition1 = factor(Partition1, levels = unique(Partition1)),
               Partition2 = factor(Partition2, levels = unique(Partition2)))
    
    pl4 <-  ggplot(simil_long, aes(x = Partition2, y = Partition1, fill = similarity)) +
        geom_tile() +
        #scale_fill_gradient(low = "white",  high = "darkgreen", limits = c(0, 1)) +
        scale_fill_distiller(palette = "PiYG", direction = 1, limits = c(0, 1), 
                             na.value = "white", 
                             guide = "colorbar") +
        labs(x = "solutions", y = "solutions", title = "Heatmap of Similarity Matrix") +
        theme_minimal() +
        theme(axis.text.x = element_text(angle = 90, hjust = 1),
              axis.text.y = element_text(hjust = 1))+ theme(aspect.ratio = 1.0)
    
    } else {pl4 = NA}
    
    return(list(pl1 = pl1, pl2 = pl2, pl3 = pl3, pl4 = pl4))
}


#' Plot Multiple Solutions from a Solution Space
#'
#' The function plot_all_solutions plots all the the solutions from a given solution space on a graph using a grid layout. 
#' Each plot highlights a different solution with communities highlighted in red. 
#'
#' @param g An `igraph` object representing the network graph.
#' @param sol_space A list containing the solution space. It should include:
#'   \describe{
#'     \item{data}{A matrix with rows corresponding to different solutions.}
#'     \item{M}{A matrix where each column corresponds to the membership of nodes for a given solution.}
#'   }
#' @param device A string specifying the output device. Possible values are "screen" (default) and "png".
#' @param filename A string specifying the file name for saving the plot if `device = "png"`. Default is `NULL`.
#' @param width Width of the PNG image in pixels. Default is 1600.
#' @param height Height of the PNG image in pixels. Default is 1600.
#' @param res Resolution of the PNG image in DPI. Default is 300.
#' 
#' @return NULL. This function is called for creating plots.
#' 
#' @examples
#' # Example usage (assume `g` is an igraph object and `sol_space` is defined):
#' # plot_solutions(g, sol_space)
#'
#' @export


plot_all_solutions <- function(g, sol_space,
                           device = "screen", 
                           filename = NULL, 
                           width = 1600, height = 1600, res = 300) {
    
    # If device is PNG, open the PNG file
    if (device == "png" && !is.null(filename)) {
        png(filename, width = width, height = height, res = res)  
    }
<<<<<<< HEAD

    ns <- nrow(sol_space$data)
=======
>>>>>>> 61143a8c
    
    # Set up the plotting area
    par(mfrow = c(ceiling(sqrt(ns)), ceiling(sqrt(ns))),  # Grid layout
        mar = c(1.0, 0.1, 2.0, 0.1),  # Minimal margins: bottom, left, top, right
        oma = c(0, 0, 0, 0))        # No outer margins
    
    # Plot each solution
    node_positions <- igraph::layout.fruchterman.reingold(g)
<<<<<<< HEAD
 
 
=======
    ns <- nrow(sol_space$data)
>>>>>>> 61143a8c
    
    for (i in 1:ns) {
        # Extract membership information
        membership_i <- sol_space$M[, i]
        
        # Plot the graph highlighting the i-th solution  
<<<<<<< HEAD
 
        plot(RC_c, 
 
=======
        plot(RC_c, 
>>>>>>> 61143a8c
             layout = node_positions,
             vertex.size = 30,
             vertex.color = "white",        
             mark.groups = split(1:vcount(g), membership_i),          
             mark.col = rgb(0.5, 0.5, 0.5, alpha = 0.1),   
             mark.border = 'red',              
             main = paste("Solution", i)
        )
    }
    
    # If PNG device was opened, close it
    if (device == "png") {
        dev.off()
    }
    
    # Reset to default plotting layout (if plotting to the screen)
    par(mfrow = c(1, 1), mar = c(5, 4, 4, 2) + 0.1)
}<|MERGE_RESOLUTION|>--- conflicted
+++ resolved
@@ -265,11 +265,9 @@
     if (device == "png" && !is.null(filename)) {
         png(filename, width = width, height = height, res = res)  
     }
-<<<<<<< HEAD
 
     ns <- nrow(sol_space$data)
-=======
->>>>>>> 61143a8c
+
     
     # Set up the plotting area
     par(mfrow = c(ceiling(sqrt(ns)), ceiling(sqrt(ns))),  # Grid layout
@@ -278,25 +276,15 @@
     
     # Plot each solution
     node_positions <- igraph::layout.fruchterman.reingold(g)
-<<<<<<< HEAD
- 
- 
-=======
-    ns <- nrow(sol_space$data)
->>>>>>> 61143a8c
+
     
     for (i in 1:ns) {
         # Extract membership information
         membership_i <- sol_space$M[, i]
         
         # Plot the graph highlighting the i-th solution  
-<<<<<<< HEAD
- 
+
         plot(RC_c, 
- 
-=======
-        plot(RC_c, 
->>>>>>> 61143a8c
              layout = node_positions,
              vertex.size = 30,
              vertex.color = "white",        
